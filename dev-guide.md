--- conflicted
+++ resolved
@@ -1,10 +1,6 @@
 # Obsinity Telemetry Developer Guide
 
-<<<<<<< HEAD
-> Uses the **new phrasing** throughout: **send/record** (not emit) and **save in attributes/context** (not persist). Modes are **SUCCESS** and **FAILURE** only; use **`@OnOutcome`** for a once‑per‑flow hook. We now introduce **`@OnFlowCompleted`** to handle **any flow** without blank selectors. **No SQL** and **no module/build** content. Examples include **Javadoc‑style comments**.
-=======
 *(Updated for August 2025 ruleset)*
->>>>>>> 25211396
 
 ---
 
@@ -12,18 +8,6 @@
 
 ### Core (structure & selection)
 
-<<<<<<< HEAD
-| Annotation           | Target         | Purpose                                                                                                                             |
-| -------------------- | -------------- | ----------------------------------------------------------------------------------------------------------------------------------- |
-| `@Flow`              | Method         | Starts a **flow** (root or subflow) and **sends** lifecycle signals; activates context so nested `@Step` calls become child events. |
-| `@Step`              | Method         | **Records** a **step** inside the active flow; auto‑promoted to a flow if none is active.                                           |
-| `@Kind`              | Method / Class | Sets OTEL `SpanKind` (`SERVER`, `CLIENT`, `PRODUCER`, `CONSUMER`, `INTERNAL`).                                                      |
-| `@OrphanAlert`       | Method / Class | Controls log level when a `@Step` is auto‑promoted because no active `@Flow` exists.                                                |
-| `@OnEventLifecycle`  | **Class**      | Component‑level filter restricting **visible lifecycles** (e.g., `ROOT_FLOW_FINISHED`). Repeatable.                                 |
-| `@OnEventLifecycles` | **Class**      | Container for multiple `@OnEventLifecycle` entries.                                                                                 |
-| `@OnEventScope`      | Method / Class | Declares name/prefix/kind filters (**scope**) for matching events.                                                                  |
-| `@OnEventScopes`     | Method / Class | Container for multiple `@OnEventScope` entries.                                                                                     |
-=======
 | Annotation           | Target         | Purpose                                                                                              |
 | -------------------- | -------------- | ---------------------------------------------------------------------------------------------------- |
 | `@Flow`              | Method         | Starts a **flow**. May be root or nested. Activates context so nested `@Step` calls become children. |
@@ -34,22 +18,9 @@
 | `@OnEventLifecycles` | **Class**      | Container for multiple `@OnEventLifecycle` entries.                                                  |
 | `@OnEventScope`      | Method / Class | Declares name/prefix/kind filters (**scope**) for matching events.                                   |
 | `@OnEventScopes`     | Method / Class | Container for multiple `@OnEventScope` entries.                                                      |
->>>>>>> 25211396
 
 ### Flow receivers (flow-centric handlers)
 
-<<<<<<< HEAD
-| Annotation            | Target | Purpose                                                                                                                                                                                                                                                       |
-| --------------------- | ------ | ------------------------------------------------------------------------------------------------------------------------------------------------------------------------------------------------------------------------------------------------------------- |
-| `@EventReceiver`      | Class  | Marks a bean containing flow/step event handlers.                                                                                                                                                                                                             |
-| `@OnFlowStarted`      | Method | Handle when a flow **starts** (exact name or prefix; alias `value`/`name`).                                                                                                                                                                                   |
-| `@OnFlowCompleted`    | Method | Handles flow completion. **Name/prefix optional**: if omitted, matches **any flow** that passes class-level scope/lifecycle. **Signature:** parameter must be `TelemetryHolder` or `List<TelemetryHolder>`; the list form fires only at `ROOT_FLOW_FINISHED`. |
-| `@OnFlowSuccess`      | Method | Handle only when a matched flow **succeeds**.                                                                                                                                                                                                                 |
-| `@OnFlowFailure`      | Method | Handle only when a matched flow **fails**.                                                                                                                                                                                                                    |
-| `@OnFlowCompleted`    | Method | **Handle any flow** that passes class‑level scope/lifecycle (no name/prefix). **Signature constraint:** method parameter **must be** `TelemetryHolder` *or* `List<TelemetryHolder>`. If `List<>` is used, the method **fires only at `ROOT_FLOW_FINISHED`**.  |
-| `@OnFlowNotMatched`   | Method | Component‑scoped fallback when **no** `@OnFlowCompleted*` in this receiver matched.                                                                                                                                                                           |
-| `@GlobalFlowFallback` | Class  | Global fallback receiver when **no receiver in the app** matched a flow.                                                                                                                                                                                      |
-=======
 | Annotation            | Target | Purpose                                                                     |
 | --------------------- | ------ | --------------------------------------------------------------------------- |
 | `@EventReceiver`      | Class  | Marks a bean containing flow/step event handlers.                           |
@@ -59,47 +30,47 @@
 | `@OnFlowFailure`      | Method | Handle only when a matched flow **fails** (non-root).                       |
 | `@OnFlowNotMatched`   | Method | Component-scoped fallback when **no** `@OnFlow*` in this receiver matched.  |
 | `@GlobalFlowFallback` | Class  | Global fallback receiver when **no receiver in the app** matched a flow.    |
->>>>>>> 25211396
 
 ### Outcome filtering
 
-| Type / Annotation | Target | Purpose                                          |
-| ----------------- | ------ | ------------------------------------------------ |
-| `enum Outcome`    | —      | `SUCCESS`, `FAILURE`.                            |
-| `@OnOutcome`      | Method | Run once per flow completion with the `Outcome`. |
-| `@OnOutcomes`     | Method | Container for multiple `@OnOutcome` entries.     |
+| Type / Annotation | Target | Purpose                                      |
+| ----------------- | ------ | -------------------------------------------- |
+| `enum Outcome`    | —      | `SUCCESS`, `FAILURE`.                        |
+| `@OnOutcome`      | Method | Restrict a handler to a single outcome.      |
+| `@OnOutcomes`     | Method | Container for multiple `@OnOutcome` entries. |
 
 ### Attribute & context I/O (producer-side “push”)
 
-| Annotation          | Target    | Purpose                                                                                                            |
-| ------------------- | --------- | ------------------------------------------------------------------------------------------------------------------ |
-| `@PushAttribute`    | Parameter | **Save** a method parameter value into **attributes** (saved on the event). Supports `value`/`name`, `omitIfNull`. |
-| `@PushContextValue` | Parameter | **Save** a method parameter value into **event context** (ephemeral).                                              |
+| Annotation          | Target    | Purpose                                                                                                        |
+| ------------------- | --------- | -------------------------------------------------------------------------------------------------------------- |
+| `@PushAttribute`    | Parameter | Save a method parameter value into **attributes** (saved on the event). Supports `value`/`name`, `omitIfNull`. |
+| `@PushContextValue` | Parameter | Save a method parameter value into **event context** (ephemeral).                                              |
 
 ### Parameter binding (consumer-side “pull”)
 
-| Annotation                                       | Target    | Purpose                                              |
-| ------------------------------------------------ | --------- | ---------------------------------------------------- |
-| `@PullAttribute`                                 | Parameter | Bind a single attribute key to the parameter.        |
-| `@AllAttrs` *(alias: `@PullAllAttributes`)*      | Parameter | Bind the **entire attributes map** to the parameter. |
-| `@PullContextValue`                              | Parameter | Bind a single event context key to the parameter.    |
-| `@AllContext` *(alias: `@PullAllContextValues`)* | Parameter | Bind the **entire event context map**.               |
+| Annotation              | Target    | Purpose                                                                 |
+| ----------------------- | --------- | ----------------------------------------------------------------------- |
+| `@PullAttribute`        | Parameter | Bind a single attribute key to the parameter (supports `value`/`name`). |
+| `@PullAllAttributes`    | Parameter | Bind the **entire attributes map** to the parameter.                    |
+| `@PullContextValue`     | Parameter | Bind a single event context key to the parameter.                       |
+| `@PullAllContextValues` | Parameter | Bind the **entire event context map** to the parameter.                 |
+| `@BindEventThrowable`   | Parameter | Bind the event’s `Throwable` (when present) to the parameter.           |
+
+### Preconditions (handler gating)
+
+| Annotation              | Target | Purpose                                                                            |
+| ----------------------- | ------ | ---------------------------------------------------------------------------------- |
+| `@RequiredAttributes`   | Method | Require one or more attribute keys be present **before** invoking the handler.     |
+| `@RequiredEventContext` | Method | Require one or more event context keys be present **before** invoking the handler. |
 
 ---
 
 ## Selection & Matching (dot-chop, scope, lifecycle, kind)
 
-<<<<<<< HEAD
-**Name matching (dot‑chop):** handlers declared with a **prefix** match deeper names by chopping from the right:
-`a.b.c` → `a.b` → `a` → *(stop)*.
-
-**No blank selector pattern.** When the chain ends, treat as **not matched** and prefer **`@OnFlowNotMatched`** for fallbacks. For match‑all flows, use **`@OnFlowCompleted` with no name/prefix** (do not pass empty strings).
-=======
 * **Dot-chop**: `a.b.c` → `a.b` → `a` → `""`.
 * **Class lifecycle filters**: `@OnEventLifecycle` restricts what phases are visible.
 * **Scope filters**: `@OnEventScope` (class & method).
 * **Outcome filters**:
->>>>>>> 25211396
 
     * `@OnFlowSuccess` = flow success only (not root).
     * `@OnFlowFailure` = flow failure only (not root).
@@ -109,11 +80,6 @@
 
 ## Quick Rules
 
-<<<<<<< HEAD
-**Lifecycle filters (class level):** annotate the receiver class with `@OnEventLifecycle(LIFECYCLE)` (or `@OnEventLifecycles`) to constrain which lifecycles are even visible.
-
-**Outcome filters:** use `@OnOutcome(Outcome.SUCCESS|FAILURE)` or the shorthands `@OnFlowSuccess` / `@OnFlowFailure` / `@OnFlowCompleted`.
-=======
 1. **No “COMPLETED” phase**: every flow finish is either SUCCESS or FAILURE.
 
     * Use `@OnFlowCompleted` for “always”.
@@ -123,21 +89,12 @@
 4. **Throwable binding**: only on failure handlers.
 5. **Preconditions**: enforce presence of required attributes/context.
 6. **Class scopes refine downwards**: class-level + method-level must both pass.
->>>>>>> 25211396
 
 ---
 
 ## Step-by-Step Guide
 
-<<<<<<< HEAD
-* Attributes: `@PullAttribute("user.id") String userId`, `@AllAttrs Map<String,Object> attrs`
-* Context: `@PullContextValue("session") Session s`, `@AllContext Map<String,Object> ctx`
-* `@OnFlowCompleted` parameter: **either** `TelemetryHolder` (fires for each matched flow signal) **or** `List<TelemetryHolder>` (fires only at `ROOT_FLOW_FINISHED`).
-* Kind/lifecycle aren’t parameters; set with `@Kind` (method/class), and `@OnEventLifecycle` on the **class**.
-* Producer push (from application code): `@PushAttribute("order.id") String id`, `@PushContextValue("tenant") String t`
-=======
 **1. Define a flow in your service:**
->>>>>>> 25211396
 
 ```java
 @Flow("checkout.start")
@@ -156,138 +113,6 @@
 }
 ```
 
-<<<<<<< HEAD
-1. **Declare outcomes explicitly** on handlers that care about result: use `@OnOutcome`, or the shorthands `@OnFlowSuccess` / `@OnFlowFailure` / `@OnFlowCompleted`.
-2. **Do not rely on a blank selector**. Use **`@OnFlowCompleted`** for match‑all flows, or prefixes for groups; when dot‑chop ends with no match, `@OnFlowNotMatched` acts as the fallback.
-3. **Avoid duplicates**: don’t declare two handlers with the same visibility (class lifecycle/scope) + selector (name/prefix or `@OnFlowCompleted`) + outcome set + method signature.
-4. **`@OnFlowCompleted` signature constraint**: the method parameter **must** be `TelemetryHolder` or `List<TelemetryHolder>`; the list variant **only** fires at `ROOT_FLOW_FINISHED`.
-5. Use `@RequiredAttributes` / `@RequiredEventContext` for gating — missing keys prevent invocation.
-6. When scoping at **class level** via `@OnEventScope`, method‑level scopes **refine** (intersect) the class scope.
-
----
-
-## Step‑by‑Step Guide
-
-### Step 1 — Record work in your code
-
-Pick method boundaries where telemetry makes sense. Use `@Flow` for the operation and `@Step` inside it.
-
-```java
-/** Starts the user registration flow and records two steps: validation and account creation. */
-@Flow("user.register")
-public void register(@PushAttribute("user.id") String userId) {
-  validate(userId);
-  createAccount(userId);
-}
-
-/** Records the validation step inside the active flow. */
-@Step("user.validate") void validate(String userId) { /* record validation */ }
-
-/** Records the account creation step inside the active flow. */
-@Step("user.create")   void createAccount(String userId) { /* record creation */ }
-```
-
-### Step 2 — Save useful data
-
-Save attributes (persisted with the event) and context (ephemeral, handler‑bindable).
-
-```java
-/** Example of programmatic attribute/context saving from application code. */
-TelemetryContext.putAttr("tenant", "eu-1");
-TelemetryContext.putContext("request.ip", ip);
-```
-
-Or push from parameters:
-
-```java
-/** Parameter push: values are saved into attributes/context before the event is sent. */
-public void register(@PushAttribute("user.id") String userId,
-                     @PushContextValue("session.id") String session) { /*...*/ }
-```
-
-### Step 3 — Set span kind when it matters
-
-```java
-/** Incoming HTTP request handled as a SERVER span. */
-@Kind(SpanKind.SERVER)
-@Flow("orders.submit")
-public void submit(/*...*/) { /* incoming HTTP request */ }
-```
-
-Default is `INTERNAL`.
-
-### Step 4 — Decide how you’ll handle outcomes (and match‑all flows)
-
-Use separate handlers for success and failure, a single `@OnOutcome` hook, or the new **`@OnFlowCompleted`** for match‑all.
-
-```java
-/** Receiver for order outcomes using dedicated success/failure hooks. */
-@EventReceiver
-class OrderOutcomes {
-  /** Runs when the orders.submit flow finishes successfully. */
-  @OnFlowSuccess("orders.submit")
-  void ok(@AllAttrs Map<String,Object> attrs) { /* save metrics */ }
-
-  /** Runs when the orders.submit flow finishes with failure. */
-  @OnFlowFailure("orders.submit")
-  void fail(@AllAttrs Map<String,Object> attrs) { /* alert, notify, etc. */ }
-}
-
-/** A single, once‑per‑flow outcome hook for all orders.* flows. */
-@EventReceiver
-@OnEventScope(prefix = "orders")
-class OrderOutcomeTap {
-  @OnOutcome
-  void tap(@AllAttrs Map<String,Object> attrs, Outcome outcome) { /* idempotent sink */ }
-}
-
-/** Match‑all (within scope) using @OnFlowCompleted instead of blank selectors. */
-@EventReceiver
-@OnEventLifecycle(ROOT_FLOW_FINISHED) // only finished flows
-class AuditAllFlows {
-  /** Runs for every finished flow visible to this receiver; receives the TelemetryHolder only. */
-  @OnFlowCompleted
-  void audit(TelemetryHolder flow) { /* audit */ }
-}
-}
-```
-
-> **No blank selector**: never use empty string ("") to mean "match all". Use **`@OnFlowCompleted`** or prefixes.
-
-### Step 5 — Scope and lifecycle at class level
-
-Make handlers only see what they should.
-
-```java
-/** Receiver limited to finished checkout flows under the checkout.* namespace. */
-@EventReceiver
-@OnEventScope(prefix = "checkout")                 // scope by name/prefix
-@OnEventLifecycle(ROOT_FLOW_FINISHED)               // only finished flows are visible
-class CheckoutReceiver { /* methods... */ }
-```
-
-Method‑level scopes further **refine** the class scope.
-
-### Step 6 — Bind parameters safely
-
-Use `@PullAttribute`, `@AllAttrs`, `@PullContextValue`, and `@AllContext`. Prefer exact keys; fall back to all‑map binders for diagnostics.
-
-### Step 7 — Handle unmatched flows explicitly
-
-```java
-/** Component-scoped fallback when nothing in this receiver matched. */
-@EventReceiver
-class Fallbacks {
-  @OnFlowNotMatched
-  void nothingMatched(String flowName) { /* diagnostic */ }
-}
-```
-
-### Step 8 — Validate in runtime and tests
-
-* Enable strict validation to catch overlaps/duplicates.
-* Use integration tests to assert that the right handlers fire for success and failure.
-=======
 **3. Push attributes/context automatically with annotations:**
 
 ```java
@@ -326,7 +151,6 @@
     public void onAnyFlow(List<TelemetryHolder> flows) { /* ... */ }
 }
 ```
->>>>>>> 25211396
 
 ---
 
@@ -335,31 +159,17 @@
 ### Flow & Steps
 
 ```java
-<<<<<<< HEAD
-/** Starts the checkout flow and records reservation and payment steps. */
-@Flow("checkout.start")
-=======
 @Flow("checkout.start")                     // Start a checkout flow
->>>>>>> 25211396
 @Kind(SpanKind.SERVER)
 public void startCheckout(
     @PushAttribute("user.id") String userId,
     @PushContextValue("session.id") String sessionId
 ) { /* ... */ }
 
-<<<<<<< HEAD
-/** Records the inventory reservation step. */
-@Step("checkout.reserve")
-public void reserveInventory(@PushAttribute("sku") String sku) { /* ... */ }
-
-/** Records the payment step; will log WARN if auto-promoted due to missing flow. */
-@Step("checkout.payment")
-=======
 @Step("checkout.reserve")                   // Step within checkout
 public void reserveInventory(@PushAttribute("sku") String sku) { /* ... */ }
 
 @Step("checkout.payment")                   // Auto-promoted if called outside a flow
->>>>>>> 25211396
 @OrphanAlert(OrphanAlert.Level.WARN)
 public void processPayment(@PushAttribute("payment.method") String method) { /* ... */ }
 ```
@@ -367,67 +177,20 @@
 ### Receiver with lifecycle + outcomes
 
 ```java
-/** Receiver focused on finished checkout flows, with success/failure splits. */
 @EventReceiver
 @OnEventScope(prefix = "checkout")
 @OnEventLifecycle(ROOT_FLOW_FINISHED)
 public class CheckoutReceiver {
 
-<<<<<<< HEAD
-  /** Fires exactly when checkout.start begins. */
-  @OnFlowStarted(name = "checkout.start")
-  public void onStart(@PullAttribute("user.id") String userId) { /* ... */ }
-
-  /** Fires at start for any checkout.* flow. */
-  @OnFlowStarted("checkout")
-  public void onAnyCheckoutStart(@AllAttrs Map<String,Object> attrs) { /* ... */ }
-
-  /** Fires on success for any checkout.* flow. */
-  @OnFlowCompleted("checkout")
-  @OnOutcome(Outcome.SUCCESS)
-  public void onAnyCheckoutSucceeded(@AllAttrs Map<String,Object> attrs) { /* ... */ }
-=======
   @OnFlowStarted("checkout.start")
   public void onStart(@PullAttribute("user.id") String userId) { /* ... */ }
 
   @OnFlowCompleted("checkout")
   @OnOutcome(Outcome.SUCCESS)
   public void onSuccess(@PullAllAttributes Map<String,Object> attrs) { /* ... */ }
->>>>>>> 25211396
-
-  /** Fires on failure for any checkout.* flow. */
+
   @OnFlowCompleted("checkout")
   @OnOutcome(Outcome.FAILURE)
-<<<<<<< HEAD
-  public void onAnyCheckoutFailed(@AllAttrs Map<String,Object> attrs) { /* ... */ }
-
-  /** Diagnostic when this receiver matched nothing. */
-  @OnFlowNotMatched
-  public void nothingMatchedHere(String flowName) { /* diagnostic */ }
-}
-```
-
-### 3) Match‑all using @OnFlowCompleted with lifecycle filters
-
-````java
-/** Audits every finished flow across the application. */
-@EventReceiver
-@OnEventLifecycle(ROOT_FLOW_FINISHED)
-public class GlobalAudit {
-  /** Single-flow variant: invoked per finished flow; receives the flow holder. */
-  @OnFlowCompleted
-  public void auditAll(TelemetryHolder flow) { /* audit */ }
-}
-
-/**
- * Summarizes a completed root flow using the list variant. Because the parameter is List<TelemetryHolder>,
- * this method is invoked **only** at ROOT_FLOW_FINISHED and receives the root flow and (optionally) its steps.
- */
-@EventReceiver
-public class GlobalAuditSummaries {
-  @OnFlowCompleted
-  public void summarize(List<TelemetryHolder> flowAndSteps) { /* summary */ }
-=======
   public void onFailure(@BindEventThrowable Throwable ex,
                         @PullAllAttributes Map<String,Object> attrs) { /* ... */ }
 }
@@ -440,49 +203,18 @@
 public class LastResort {
   @OnFlowCompleted("")
   public void onAny(@PullAllAttributes Map<String,Object> attrs) { /* ... */ }
->>>>>>> 25211396
-}
-```java
-/** Audits every finished flow across the application. */
-@EventReceiver
-@OnEventLifecycle(ROOT_FLOW_FINISHED)
-public class GlobalAudit {
-  @OnFlowCompleted
-  public void auditAll(String flowName, Outcome outcome, @AllAttrs Map<String,Object> attrs) { /* audit */ }
-}
-````
+}
+```
 
 ### Guarded receiver
 
 ```java
-/** Guards that required attributes/context are present before charging. */
 @EventReceiver
 public class GuardedReceiver {
-<<<<<<< HEAD
-
-  /** Only runs if user.id and amount are present. */
-=======
->>>>>>> 25211396
   @OnFlowStarted("billing.charge")
   @RequiredAttributes({"user.id", "amount"})
   public void charge(@PullAttribute("user.id") String uid,
                      @PullAttribute("amount") BigDecimal amount) { /* ... */ }
-<<<<<<< HEAD
-
-  /** Failure outcome requires session.id in context. */
-  @OnEventLifecycle(ROOT_FLOW_FINISHED)
-  public static class ChargeOutcomes {
-
-    @OnFlowCompleted("billing.charge")
-    @RequiredEventContext({"session.id"})
-    @OnOutcome(Outcome.FAILURE)
-    public void chargeFailed(@PullContextValue("session.id") String session) { /* ... */ }
-  }
-}
-```
-
-### 5) Programmatic API (push without annotations)
-=======
 }
 ```
 
@@ -498,10 +230,8 @@
 ```
 
 ### Programmatic API
->>>>>>> 25211396
-
-```java
-/** Demonstrates programmatic attribute/context saving inside a step. */
+
+```java
 @Service
 @RequiredArgsConstructor
 class PaymentService {
@@ -518,92 +248,8 @@
 
 ---
 
-## Flow & Step Semantics
-
-<<<<<<< HEAD
-* `@Flow` **sends** multiple lifecycle signals; it may be root or subflow.
-* `@Step` **records** child work; step attributes/context carry into the resulting event.
-* Auto‑promotion occurs when a step runs without an active flow; govern logs with `@OrphanAlert`.
-* Use **save** when referring to attributes/context.
-
----
-
-## Handler Selection & Routing
-
-* **Dot‑chop prefix matching**: `a.b.c` → try `a.b.c`, then `a.b`, then `a`.
-* **No blank selector**: when the chop ends empty, treat as *not matched* → `@OnFlowNotMatched`; for match‑all flows use **`@OnFlowCompleted`**.
-* **No wildcard mixing**: prefer explicit prefixes + outcomes.
-* **Validation**: the scope/handler validator rejects invalid intersections and mixed unmatched strategies.
-
----
-
-## Parameter Binding
-
-* **Write** (producer): `@PushAttribute(name|value = "key")` or `TelemetryContext.putAttr(...)` to **save** attributes; `@PushContextValue` / `putContext(...)` for context.
-* **Read** (handler): `@PullAttribute`, `@AllAttrs`, `@PullContextValue`, and `@AllContext`.
-* **Aliases**: `@Attr` and `@Attribute(name = "...")` for handler parameters.
-
----
-
-## Error Handling & Fallbacks
-
-* Prefer **separate** SUCCESS/FAILURE handlers.
-* Use **`@OnOutcome`** for a single, once‑per‑flow hook that applies to both outcomes (idempotent sinks).
-* Use **`@OnFlowCompleted`** when you need a **match‑all flow** handler without specifying names/prefixes.
-* A global fallback receiver records a diagnostic when **no** handler ran.
-
----
-
-## Event Scope (class‑level)
-
-* **Applies only at class level** to narrow which events a component can see.
-* **Does not** carry lifecycle or outcome; those live on `@OnEvent`/`@OnOutcome` (method) and `@OnEventLifecycle` (class).
-* Typical fields: name/prefix filters and kind (`SpanKind`).
-
----
-
-## OTEL Mapping & Compatibility
-
-* **Span mapping**: `@Flow` ↔ span (root/sub); `@Step` ↔ child span (or flow when auto‑promoted).
-* **Kind**: `@Kind` → `SpanKind`; default `INTERNAL`.
-* **Context propagation**: bridge thread‑locals ↔ OTEL Context.
-* **Receivers**: OTLP ingestion can be translated into internal events.
-
----
-
-## Spring Integration
-
-* Interceptors around `@Flow`/`@Step` to handle start/finish and attribute saving.
-* Scanning of `@EventReceiver`; registration of `@OnFlowCompleted*`, `@OnFlowCompleted`, and `@OnOutcome` methods.
-* A validator runner ensures scopes/handlers are consistent after scanning.
-* **Tip**: If a `SmartInitializingSingleton` validator isn’t firing, ensure it’s not vetoed by conditions and that the runner bean is created.
-
----
-
-## Configuration Keys (stable)
-
-* `obsinity.flow.orphan-alert` — default log level for auto‑promoted steps.
-* `obsinity.handlers.validation.strict` — enable strict validation.
-* `obsinity.storage.retention.days` — retention window.
-* `obsinity.partitions.rotate.cron` — rotation schedule.
-* `obsinity.export.otlp.*` — OTLP exporter options.
-
----
-
-## Storage, Partition & Retention Management (high level)
-
-* **Schema & migrations** live with the storage code (managed by Flyway/Liquibase) — details purposefully omitted here.
-* **Partitions**: create‑next/close‑current, attach indexes, rotate on schedule.
-* **Retention**: drop aged partitions; support dry‑run and repair modes.
-* **Examples**: runnable tests execute rotation and retention end‑to‑end against Postgres.
-
----
-
-## Testing
-
-* **Testkit** — JUnit 5 extension, in‑memory bus/exporter fakes, fixture builders for flows/steps.
-* **Integration tests** — run the service, hit REST/OTLP controllers, assert storage/query paths.
-=======
+## Lifecycle Diagram
+
 ```
 @Flow/@Step entry
   ↓
@@ -659,40 +305,24 @@
 | `PRODUCER` | Publishes to a broker/topic/queue       | Kafka/RabbitMQ/SNS send                        |
 | `CONSUMER` | Receives/processes a brokered message   | Kafka poll, RabbitMQ listener, SQS handler     |
 | `INTERNAL` | Performs in-process work                | Cache recompute, rule evaluation, CPU step     |
->>>>>>> 25211396
 
 ---
 
 ## Notes & Terminology
 
-<<<<<<< HEAD
-* **Attributes** = saved key/values on the event (carried through serialization/storage).
-* **Event context** = ephemeral key/values for in‑process enrichment and handler binding; not saved.
-* **Dot‑chop** = right‑to‑left name reduction to find a handler when using prefixes.
-* **Receiver scopes** (`@OnEventScope` at class level) reduce the candidate space; method scopes further reduce it.
-* **Outcome** = `SUCCESS`/`FAILURE`; use `@OnOutcome` or flow shorthands for outcome‑specific handling.
-* **Match‑all flows** = use `@OnFlowCompleted` (not blank selectors).
-=======
 * **Attributes** = saved key/values on the event (persist).
 * **Event context** = ephemeral values, not persisted.
 * **Dot-chop** = right-to-left fallback.
 * **Receiver scope** = class-level filter + method filter.
 * **Outcome** replaces old “mode” concept.
->>>>>>> 25211396
 
 ---
 
 ## Troubleshooting
 
-<<<<<<< HEAD
-* **Handler never fires** → Check lifecycle visibility (class), outcome filters, and scopes; unmatched flows go to `@OnFlowNotMatched`.
-* **Parameter is null** → Verify key names for `@PullAttribute`/`@PullContextValue`; use the *all‑map* binders to inspect inputs.
-* **Multiple matches** → Remove duplicates (same lifecycle visibility + selector/`@OnFlowCompleted` + outcome set + signature). Keep one or differentiate parameters.
-=======
 * **Handler never fires** → Check lifecycle, scope, name, outcome, blank selector.
 * **Null parameters** → Verify key names, use `@PullAll*` to debug.
 * **Duplicates** → Only one handler per `(scope + lifecycle + outcome + signature)`.
 * **Throwable missing** → Only present in failure events.
 
----
->>>>>>> 25211396
+---